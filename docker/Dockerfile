--- conflicted
+++ resolved
@@ -1,9 +1,17 @@
 FROM debian:bookworm
 
-<<<<<<< HEAD
 # System dependencies
 RUN apt-get update && apt-get install -y --no-install-recommends \
-    curl ca-certificates git bzip2 wget \
+    curl \
+    ca-certificates \
+    git \
+    bzip2 \
+    wget \
+    build-essential \
+    cmake \
+    pkg-config \
+    libgl1 \
+    libglib2.0-0 \
     && apt-get clean && rm -rf /var/lib/apt/lists/*
 
 # Install Miniconda
@@ -40,66 +48,4 @@
 WORKDIR /app/api
 
 # Use Python 3.10 app, pass path to Python 3.8 env for listener
-CMD ["conda", "run", "-n", "py310", "python", "main.py", "--python_path", "/opt/conda/envs/perx2ct/bin/python"]
-=======
-# Install dependencies.
-RUN apt-get update
-RUN apt-get install  -y --no-install-recommends \
-    ca-certificates \
-    gnupg \
-    dirmngr \
-    curl \
-    git \
-    build-essential \
-    cmake \
-    pkg-config \
-    libgl1 \
-    libglib2.0-0
-
-RUN apt-get clean autoclean \
-  && apt-get autoremove -y \
-  && rm -rf /var/lib/apt/lists/* \
-  && rm -f /var/cache/apt/archives/*.deb
-
-# Install uv
-RUN curl -LsSf https://astral.sh/uv/install.sh | env UV_INSTALL_DIR="/usr/local/bin" sh
-
-# Install python versions
-RUN uv python install 3.10 3.8
-
-# Link python versions
-RUN bash -c 'ln -s $(uv python find 3.10) /usr/local/bin/python3.10'
-RUN bash -c 'ln -s $(uv python find 3.8)  /usr/local/bin/python3.8'
-
-COPY .. /app
-WORKDIR /app
-
-# Install pip dependencies
-RUN python3.10 -m pip install --break-system-packages --upgrade pip \
-    && python3.10 -m pip install --break-system-packages -r requirements.txt
-
-
-# Setup perx2ct
-RUN cd ./perx2ct/scripts \
-    && chmod +x ./setup.sh \
-    && ./setup.sh
-
-# Install perx2ct dependencies
-RUN cd ./perx2ct/PerX2CT \
-    && python3.8 -m pip install --break-system-packages --upgrade pip \
-    && python3.8 -m pip install --break-system-packages numpy \
-    && python3.8 -m pip install --break-system-packages \
-      torch==2.0.0 \
-      torchvision==0.15.1 \
-      torchaudio==2.0.1 \
-    && python3.8 -m pip install --break-system-packages --no-deps elasticdeform \
-    && python3.8 -m pip install --break-system-packages -r requirement.txt
-
-WORKDIR /app/api
-
-# ENV PYTHONPATH="/app"
-
-# python3.10 main.py --python_path python3.8docker run -it -p 8000:8000 med:latest sh
-
-CMD ["python3.10", "main.py", "--python_path", "python3.8"]
->>>>>>> ce72eef3
+CMD ["conda", "run", "-n", "py310", "python", "main.py", "--python_path", "/opt/conda/envs/perx2ct/bin/python"]